--- conflicted
+++ resolved
@@ -97,22 +97,7 @@
             />
         </KayakAppBundle>
     };
-<<<<<<< HEAD
-
-    commands.spawn(UICameraBundle {
-        camera: Camera {
-            order: -1,
-            target: RenderTarget::Image(image_handle.clone()),
-            ..Camera::default()
-        },
-        camera_ui: CameraUIKayak {
-            clear_color: bevy::core_pipeline::clear_color::ClearColorConfig::Default,
-        },
-        ..UICameraBundle::new(widget_context)
-    });
-=======
     commands.spawn((widget_context, EventDispatcher::default()));
->>>>>>> 602372df
 
     // Setup 3D scene
     // Light
