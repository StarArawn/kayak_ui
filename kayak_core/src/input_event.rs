--- conflicted
+++ resolved
@@ -2,12 +2,8 @@
 
 pub enum InputEvent {
     MouseMoved((f32, f32)),
-<<<<<<< HEAD
     MouseLeftPress,
-    MouseLeftRelease
-=======
-    MouseLeftClick,
+    MouseLeftRelease,
     CharEvent { c: char },
     Keyboard { key: KeyCode },
->>>>>>> e1073be4
 }