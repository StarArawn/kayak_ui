use crate::{
    context::{KayakRootContext, WidgetName},
    node::Node,
    render_primitive::RenderPrimitive,
    styles::Corner,
    CameraUIKayak,
};
use bevy::{
<<<<<<< HEAD
    prelude::{
        Assets, Camera, Color, Commands, Entity, Image, IntoSystemAppConfig, Plugin, Query, Rect,
        Res, Vec2, With,
    },
    render::{Extract, ExtractSchedule, RenderApp},
    window::{PrimaryWindow, Window, WindowRef},
=======
    prelude::*,
    render::{render_phase::RenderPhase, view::ExtractedView, Extract, RenderApp, RenderStage},
    ui::TransparentUi,
    window::Windows,
>>>>>>> 602372df
};
use kayak_font::KayakFont;

use super::{
    font::{self, FontMapping},
    image, nine_patch, texture_atlas,
    unified::pipeline::{ExtractQuadBundle, ExtractedQuad, UIQuadType},
};

// mod nine_patch;
// mod texture_atlas;

pub struct BevyKayakUIExtractPlugin;

impl Plugin for BevyKayakUIExtractPlugin {
    fn build(&self, app: &mut bevy::prelude::App) {
        let render_app = app.sub_app_mut(RenderApp);
<<<<<<< HEAD
        render_app.add_system(extract.in_schedule(ExtractSchedule));
=======
        render_app.add_system_to_stage(RenderStage::Extract, extract);
        render_app.add_system_to_stage(
            RenderStage::Extract,
            extract_default_ui_camera_view::<Camera2d>,
        );
        render_app.add_system_to_stage(
            RenderStage::Extract,
            extract_default_ui_camera_view::<Camera3d>,
        );
>>>>>>> 602372df
    }
}

pub fn extract(
    mut commands: Commands,
    context_query: Extract<Query<(Entity, &KayakRootContext)>>,
    fonts: Extract<Res<Assets<KayakFont>>>,
    font_mapping: Extract<Res<FontMapping>>,
    node_query: Extract<Query<&Node>>,
    widget_names: Extract<Query<&WidgetName>>,
    images: Extract<Res<Assets<Image>>>,
<<<<<<< HEAD
    primary_window: Extract<Query<&Window, With<PrimaryWindow>>>,
    windows: Extract<Query<&Window>>,
) {
    let mut render_primitives = Vec::new();
    for (entity, context, camera) in context_query.iter() {
        let dpi = match &camera.target {
            bevy::render::camera::RenderTarget::Window(window_ref) => match window_ref {
                WindowRef::Primary => {
                    if let Ok(window) = primary_window.get_single() {
=======
    windows: Extract<Res<Windows>>,
    cameras: Extract<Query<&Camera>>,
) {
    let mut render_primitives = Vec::new();
    for (_, context) in context_query.iter() {
        let dpi = if let Ok(camera) = cameras.get(context.camera_entity) {
            match &camera.target {
                bevy::render::camera::RenderTarget::Window(window_id) => {
                    if let Some(window) = windows.get(*window_id) {
>>>>>>> 602372df
                        window.scale_factor() as f32
                    } else {
                        1.0
                    }
                }
<<<<<<< HEAD
                WindowRef::Entity(window_entity) => {
                    if let Ok(window) = windows.get(*window_entity) {
                        window.scale_factor() as f32
                    } else {
                        1.0
                    }
                }
            },
            _ => 1.0,
=======
                _ => 1.0,
            }
        } else {
            1.0
>>>>>>> 602372df
        };
        let mut new_render_primitives = context.build_render_primitives(&node_query, &widget_names);
        render_primitives.extend(
            new_render_primitives
                .drain(..)
                .map(|r| (context.camera_entity, dpi, r)),
        );
    }

    let mut extracted_quads = Vec::new();
    for (camera_entity, dpi, render_primitive) in render_primitives {
        match render_primitive {
            RenderPrimitive::Text { .. } => {
                let text_quads = font::extract_texts(
                    camera_entity,
                    &render_primitive,
                    &fonts,
                    &font_mapping,
                    dpi,
                );
                extracted_quads.extend(text_quads);
            }
            RenderPrimitive::Image { .. } => {
                let image_quads = image::extract_images(camera_entity, &render_primitive, dpi);
                extracted_quads.extend(image_quads);
            }
            RenderPrimitive::Quad { .. } => {
                let quad_quads = super::quad::extract_quads(camera_entity, &render_primitive, 1.0);
                extracted_quads.extend(quad_quads);
            }
            RenderPrimitive::NinePatch { .. } => {
                let nine_patch_quads =
                    nine_patch::extract_nine_patch(camera_entity, &render_primitive, &images, dpi);
                extracted_quads.extend(nine_patch_quads);
            }
            RenderPrimitive::TextureAtlas { .. } => {
                let texture_atlas_quads = texture_atlas::extract_texture_atlas(
                    camera_entity,
                    &render_primitive,
                    &images,
                    dpi,
                );
                extracted_quads.extend(texture_atlas_quads);
            }
            RenderPrimitive::Clip { layout } => {
                extracted_quads.push(ExtractQuadBundle {
                    extracted_quad: ExtractedQuad {
                        camera_entity,
                        rect: Rect {
                            min: Vec2::new(layout.posx, layout.posy) * dpi,
                            max: Vec2::new(layout.posx + layout.width, layout.posy + layout.height)
                                * dpi,
                        },
                        color: Color::default(),
                        vertex_index: 0,
                        char_id: 0,
                        z_index: layout.z_index,
                        font_handle: None,
                        quad_type: UIQuadType::Clip,
                        type_index: 0,
                        border_radius: Corner::default(),
                        image: None,
                        uv_min: None,
                        uv_max: None,
                    },
                });
            }
            _ => {}
        }
    }

    // dbg!(&extracted_quads);
    commands.spawn_batch(extracted_quads);
}

#[derive(Component)]
pub struct DefaultCameraView(pub Entity);

const UI_CAMERA_TRANSFORM_OFFSET: f32 = -0.1;

pub fn extract_default_ui_camera_view<T: Component>(
    mut commands: Commands,
    query: Extract<Query<(Entity, &Camera, &CameraUIKayak), With<T>>>,
) {
    for (entity, camera, _camera_ui) in &query {
        if let (Some(logical_size), Some((physical_origin, _)), Some(physical_size)) = (
            camera.logical_viewport_size(),
            camera.physical_viewport_rect(),
            camera.physical_viewport_size(),
        ) {
            // use a projection matrix with the origin in the top left instead of the bottom left that comes with OrthographicProjection
            let projection_matrix =
                Mat4::orthographic_rh(0.0, logical_size.x, logical_size.y, 0.0, 0.0, 1000.0);
            let default_camera_view = commands
                .spawn(ExtractedView {
                    projection: projection_matrix,
                    transform: GlobalTransform::from_xyz(
                        0.0,
                        0.0,
                        1000.0 + UI_CAMERA_TRANSFORM_OFFSET,
                    ),
                    hdr: camera.hdr,
                    viewport: UVec4::new(
                        physical_origin.x,
                        physical_origin.y,
                        physical_size.x,
                        physical_size.y,
                    ),
                })
                .id();
            commands.get_or_spawn(entity).insert((
                DefaultCameraView(default_camera_view),
                RenderPhase::<TransparentUi>::default(),
            ));
        }
    }
}<|MERGE_RESOLUTION|>--- conflicted
+++ resolved
@@ -6,25 +6,24 @@
     CameraUIKayak,
 };
 use bevy::{
-<<<<<<< HEAD
     prelude::{
-        Assets, Camera, Color, Commands, Entity, Image, IntoSystemAppConfig, Plugin, Query, Rect,
-        Res, Vec2, With,
+        Assets, Camera, Camera2d, Camera3d, Color, Commands, Component, Entity, GlobalTransform,
+        Image, IntoSystemAppConfig, IntoSystemAppConfigs, Mat4, Plugin, Query, Rect, Res, UVec4,
+        Vec2, With,
     },
-    render::{Extract, ExtractSchedule, RenderApp},
+    render::{
+        render_phase::RenderPhase,
+        view::{ColorGrading, ExtractedView},
+        Extract, ExtractSchedule, RenderApp,
+    },
     window::{PrimaryWindow, Window, WindowRef},
-=======
-    prelude::*,
-    render::{render_phase::RenderPhase, view::ExtractedView, Extract, RenderApp, RenderStage},
-    ui::TransparentUi,
-    window::Windows,
->>>>>>> 602372df
 };
 use kayak_font::KayakFont;
 
 use super::{
     font::{self, FontMapping},
     image, nine_patch, texture_atlas,
+    ui_pass::TransparentUI,
     unified::pipeline::{ExtractQuadBundle, ExtractedQuad, UIQuadType},
 };
 
@@ -36,19 +35,14 @@
 impl Plugin for BevyKayakUIExtractPlugin {
     fn build(&self, app: &mut bevy::prelude::App) {
         let render_app = app.sub_app_mut(RenderApp);
-<<<<<<< HEAD
         render_app.add_system(extract.in_schedule(ExtractSchedule));
-=======
-        render_app.add_system_to_stage(RenderStage::Extract, extract);
-        render_app.add_system_to_stage(
-            RenderStage::Extract,
-            extract_default_ui_camera_view::<Camera2d>,
+        render_app.add_systems(
+            (
+                extract_default_ui_camera_view::<Camera2d>,
+                extract_default_ui_camera_view::<Camera3d>,
+            )
+                .in_schedule(ExtractSchedule),
         );
-        render_app.add_system_to_stage(
-            RenderStage::Extract,
-            extract_default_ui_camera_view::<Camera3d>,
-        );
->>>>>>> 602372df
     }
 }
 
@@ -60,48 +54,27 @@
     node_query: Extract<Query<&Node>>,
     widget_names: Extract<Query<&WidgetName>>,
     images: Extract<Res<Assets<Image>>>,
-<<<<<<< HEAD
     primary_window: Extract<Query<&Window, With<PrimaryWindow>>>,
-    windows: Extract<Query<&Window>>,
-) {
-    let mut render_primitives = Vec::new();
-    for (entity, context, camera) in context_query.iter() {
-        let dpi = match &camera.target {
-            bevy::render::camera::RenderTarget::Window(window_ref) => match window_ref {
-                WindowRef::Primary => {
-                    if let Ok(window) = primary_window.get_single() {
-=======
-    windows: Extract<Res<Windows>>,
     cameras: Extract<Query<&Camera>>,
 ) {
     let mut render_primitives = Vec::new();
-    for (_, context) in context_query.iter() {
+    for (_entity, context) in context_query.iter() {
         let dpi = if let Ok(camera) = cameras.get(context.camera_entity) {
             match &camera.target {
-                bevy::render::camera::RenderTarget::Window(window_id) => {
-                    if let Some(window) = windows.get(*window_id) {
->>>>>>> 602372df
-                        window.scale_factor() as f32
-                    } else {
-                        1.0
+                bevy::render::camera::RenderTarget::Window(window_ref) => match window_ref {
+                    WindowRef::Primary => {
+                        if let Ok(window) = primary_window.get_single() {
+                            window.scale_factor() as f32
+                        } else {
+                            1.0
+                        }
                     }
-                }
-<<<<<<< HEAD
-                WindowRef::Entity(window_entity) => {
-                    if let Ok(window) = windows.get(*window_entity) {
-                        window.scale_factor() as f32
-                    } else {
-                        1.0
-                    }
-                }
-            },
-            _ => 1.0,
-=======
+                    _ => 1.0,
+                },
                 _ => 1.0,
             }
         } else {
             1.0
->>>>>>> 602372df
         };
         let mut new_render_primitives = context.build_render_primitives(&node_query, &widget_names);
         render_primitives.extend(
@@ -210,11 +183,13 @@
                         physical_size.x,
                         physical_size.y,
                     ),
+                    view_projection: None,
+                    color_grading: ColorGrading::default(),
                 })
                 .id();
             commands.get_or_spawn(entity).insert((
                 DefaultCameraView(default_camera_view),
-                RenderPhase::<TransparentUi>::default(),
+                RenderPhase::<TransparentUI>::default(),
             ));
         }
     }
