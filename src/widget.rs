use bevy::{
    ecs::system::SystemParam,
    prelude::{Changed, Component, Entity, In, Query, With},
};

use crate::{
    children::KChildren,
<<<<<<< HEAD
    context::{Created, Mounted, WidgetName},
=======
    context::{Mounted, WidgetName, Created},
>>>>>>> a7380945
    prelude::KayakWidgetContext,
    styles::{ComputedStyles, KStyle},
};

pub trait Widget: Send + Sync {
    fn get_name(&self) -> WidgetName {
        WidgetName(std::any::type_name::<Self>().into())
    }
}

#[derive(Component, Default, PartialEq, Eq, Clone)]
pub struct EmptyState;

pub fn widget_update<Props: PartialEq + Component + Clone, State: PartialEq + Component + Clone>(
    In((widget_context, entity, previous_entity)): In<(KayakWidgetContext, Entity, Entity)>,
    widget_param: WidgetParam<Props, State>,
) -> bool {
    widget_param.has_changed(&widget_context, entity, previous_entity)
}

pub fn widget_update_with_context<
    Props: PartialEq + Component + Clone,
    State: PartialEq + Component + Clone,
    Context: PartialEq + Component + Clone + Default,
>(
    In((widget_context, entity, previous_entity)): In<(KayakWidgetContext, Entity, Entity)>,
    widget_param: WidgetParam<Props, State>,
    context_query: Query<Entity, Changed<Context>>,
) -> bool {
    // Uses bevy state changes to see if context has changed.
    if let Some(context_entity) = widget_context.get_context_entity::<Context>(entity) {
        if context_query.contains(context_entity) {
            log::trace!(
                "Entity context: {} has changed! {}-{}",
                std::any::type_name::<Context>(),
                widget_param.widget_names.get(entity).unwrap().0,
                entity.index()
            );
            return true;
        }
    }

    widget_param.has_changed(&widget_context, entity, previous_entity)
}

#[derive(SystemParam)]
pub struct WidgetParam<'w, 's, Props: PartialEq + Component, State: PartialEq + Component> {
    pub props_query: Query<'w, 's, &'static Props>,
    pub old_props_query: Query<'w, 's, &'static Props>,
    pub mounted_query: Query<'w, 's, Entity, With<Mounted>>,
    pub created_query: Query<'w, 's, Entity, With<Created>>,
    pub style_query: Query<'w, 's, &'static KStyle>,
    pub computed_style_query: Query<'w, 's, &'static ComputedStyles>,
    pub children_query: Query<'w, 's, &'static KChildren>,
    pub state_query: Query<'w, 's, &'static State>,
    pub widget_names: Query<'w, 's, &'static WidgetName>,
}

impl<'w, 's, Props: PartialEq + Component, State: PartialEq + Component>
    WidgetParam<'w, 's, Props, State>
{
    pub fn has_changed(
        &self,
        widget_context: &KayakWidgetContext,
        current_entity: Entity,
        previous_entity: Entity,
    ) -> bool {
        if let Ok(_) = self.created_query.get(current_entity) {
            log::trace!(
                "Entity was created! {}-{}",
                self.widget_names.get(current_entity).unwrap().0,
                current_entity.index()
            );
            return true;
        }
        
        if !self.mounted_query.is_empty() {
            log::trace!(
                "Entity was mounted! {}-{}",
                self.widget_names.get(current_entity).unwrap().0,
                current_entity.index()
            );
            return true;
        }

        if !self.created_query.is_empty() {
            log::trace!(
                "Entity was created! {}-{}",
                self.widget_names.get(current_entity).unwrap().0,
                current_entity.index()
            );
            return true;
        }

        // Compare styles
        if let (Ok(style), Ok(old_style)) = (
            self.style_query.get(current_entity),
            self.style_query.get(previous_entity),
        ) {
            if style != old_style {
                log::trace!(
                    "Entity styles have changed! {}-{}",
                    self.widget_names.get(current_entity).unwrap().0,
                    current_entity.index()
                );
                return true;
            }
        }

        // Compare computed styles
        if let (Ok(style), Ok(old_style)) = (
            self.computed_style_query.get(current_entity),
            self.computed_style_query.get(previous_entity),
        ) {
            if style != old_style {
                log::trace!(
                    "Entity computed styles have changed! {}-{}",
                    self.widget_names.get(current_entity).unwrap().0,
                    current_entity.index()
                );
                return true;
            }
        }

        // Compare children
        // If children don't exist ignore as mount will add them!
        if let (Ok(children), Ok(old_children)) = (
            self.children_query.get(current_entity),
            self.children_query.get(previous_entity),
        ) {
            if children != old_children {
                log::trace!(
                    "Entity children have changed! {}-{}",
                    self.widget_names.get(current_entity).unwrap().0,
                    current_entity.index()
                );
                return true;
            }
        }

        // Check props
        if let (Ok(props), Ok(previous_props)) = (
            self.props_query.get(current_entity),
            self.old_props_query.get(previous_entity),
        ) {
            if previous_props != props {
                log::trace!(
                    "Entity props have changed! {}-{}",
                    self.widget_names.get(current_entity).unwrap().0,
                    current_entity.index()
                );
                return true;
            }
        }

        // Check state
        let previous_state_entity = widget_context.get_state(previous_entity);
        let current_state_entity = widget_context.get_state(current_entity);

        // Check if state was nothing but now is something
        if current_state_entity.is_some() && previous_state_entity.is_none() {
            return true;
        }

        // Check state
        if current_state_entity.is_some() && previous_state_entity.is_some() {
            let previous_state_entity = previous_state_entity.unwrap();
            let current_state_entity = current_state_entity.unwrap();
            if let (Ok(state), Ok(previous_state)) = (
                self.state_query.get(current_state_entity),
                self.state_query.get(previous_state_entity),
            ) {
                if previous_state != state {
                    return true;
                }
            }
        }

        false
    }
}<|MERGE_RESOLUTION|>--- conflicted
+++ resolved
@@ -5,11 +5,7 @@
 
 use crate::{
     children::KChildren,
-<<<<<<< HEAD
     context::{Created, Mounted, WidgetName},
-=======
-    context::{Mounted, WidgetName, Created},
->>>>>>> a7380945
     prelude::KayakWidgetContext,
     styles::{ComputedStyles, KStyle},
 };
